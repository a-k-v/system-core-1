/*
 * Copyright (C) 2007 The Android Open Source Project
 *
 * Licensed under the Apache License, Version 2.0 (the "License");
 * you may not use this file except in compliance with the License.
 * You may obtain a copy of the License at
 *
 *      http://www.apache.org/licenses/LICENSE-2.0
 *
 * Unless required by applicable law or agreed to in writing, software
 * distributed under the License is distributed on an "AS IS" BASIS,
 * WITHOUT WARRANTIES OR CONDITIONS OF ANY KIND, either express or implied.
 * See the License for the specific language governing permissions and
 * limitations under the License.
 */

#include <dirent.h>
#include <errno.h>
#include <inttypes.h>
#include <limits.h>
#include <stdio.h>
#include <stdlib.h>
#include <string.h>
#include <sys/stat.h>
#include <sys/time.h>
#include <sys/types.h>
#include <time.h>
#include <unistd.h>
#include <utime.h>

#include <chrono>
#include <functional>
#include <memory>
#include <sstream>
#include <string>
#include <vector>

#include "sysdeps.h"

#include "adb.h"
#include "adb_client.h"
#include "adb_io.h"
#include "adb_utils.h"
#include "file_sync_service.h"
#include "line_printer.h"

#include <android-base/file.h>
#include <android-base/strings.h>
#include <android-base/stringprintf.h>

struct syncsendbuf {
    unsigned id;
    unsigned size;
    char data[SYNC_DATA_MAX];
};

static void ensure_trailing_separators(std::string& local_path, std::string& remote_path) {
    if (!adb_is_separator(local_path.back())) {
        local_path.push_back(OS_PATH_SEPARATOR);
    }
    if (remote_path.back() != '/') {
        remote_path.push_back('/');
    }
}

static bool should_pull_file(mode_t mode) {
    return mode & (S_IFREG | S_IFBLK | S_IFCHR);
}

static bool should_push_file(mode_t mode) {
    mode_t mask = S_IFREG;
#if !defined(_WIN32)
    mask |= S_IFLNK;
#endif
    return mode & mask;
}

struct copyinfo {
    std::string lpath;
    std::string rpath;
    unsigned int time = 0;
    unsigned int mode;
    uint64_t size = 0;
    bool skip = false;

    copyinfo(const std::string& local_path,
             const std::string& remote_path,
             const std::string& name,
             unsigned int mode)
            : lpath(local_path), rpath(remote_path), mode(mode) {
        ensure_trailing_separators(lpath, rpath);
        lpath.append(name);
        rpath.append(name);
        if (S_ISDIR(mode)) {
            ensure_trailing_separators(lpath, rpath);
        }
    }
};

enum class TransferDirection {
    push,
    pull,
};

struct TransferLedger {
    std::chrono::steady_clock::time_point start_time;
    uint64_t files_transferred;
    uint64_t files_skipped;
    uint64_t bytes_transferred;
    uint64_t bytes_expected;
    bool expect_multiple_files;

    TransferLedger() {
        Reset();
    }

    bool operator==(const TransferLedger& other) const {
        return files_transferred == other.files_transferred &&
               files_skipped == other.files_skipped && bytes_transferred == other.bytes_transferred;
    }

    bool operator!=(const TransferLedger& other) const {
        return !(*this == other);
    }

    void Reset() {
        start_time = std::chrono::steady_clock::now();
        files_transferred = 0;
        files_skipped = 0;
        bytes_transferred = 0;
        bytes_expected = 0;
    }

    std::string TransferRate() {
        if (bytes_transferred == 0) return "";

        std::chrono::duration<double> duration;
        duration = std::chrono::steady_clock::now() - start_time;

        double s = duration.count();
        if (s == 0) {
            return "";
        }
        double rate = (static_cast<double>(bytes_transferred) / s) / (1024 * 1024);
        return android::base::StringPrintf(" %.1f MB/s (%" PRIu64 " bytes in %.3fs)", rate,
                                           bytes_transferred, s);
    }

    void ReportProgress(LinePrinter& lp, const std::string& file, uint64_t file_copied_bytes,
                        uint64_t file_total_bytes) {
        char overall_percentage_str[5] = "?";
        if (bytes_expected != 0) {
            int overall_percentage = static_cast<int>(bytes_transferred * 100 / bytes_expected);
            // If we're pulling symbolic links, we'll pull the target of the link rather than
            // just create a local link, and that will cause us to go over 100%.
            if (overall_percentage <= 100) {
                snprintf(overall_percentage_str, sizeof(overall_percentage_str), "%d%%",
                         overall_percentage);
            }
        }

        std::string output;
        if (file_copied_bytes > file_total_bytes || file_total_bytes == 0) {
            // This case can happen if we're racing against something that wrote to the file
            // between our stat and our read, or if we're reading a magic file that lies about
            // its size. Just show how much we've copied.
            output = android::base::StringPrintf("[%4s] %s: %" PRId64 "/?", overall_percentage_str,
                                                 file.c_str(), file_copied_bytes);
        } else {
            // If we're transferring multiple files, we want to know how far through the current
            // file we are, as well as the overall percentage.
            if (expect_multiple_files) {
                int file_percentage = static_cast<int>(file_copied_bytes * 100 / file_total_bytes);
                output = android::base::StringPrintf("[%4s] %s: %d%%", overall_percentage_str,
                                                     file.c_str(), file_percentage);
            } else {
                output =
                    android::base::StringPrintf("[%4s] %s", overall_percentage_str, file.c_str());
            }
        }
        lp.Print(output, LinePrinter::LineType::INFO);
    }

    void ReportTransferRate(LinePrinter& lp, const std::string& name, TransferDirection direction) {
        const char* direction_str = (direction == TransferDirection::push) ? "pushed" : "pulled";
        std::stringstream ss;
        if (!name.empty()) {
            ss << name << ": ";
        }
        ss << files_transferred << " file" << ((files_transferred == 1) ? "" : "s") << " "
           << direction_str << ".";
        if (files_skipped > 0) {
            ss << " " << files_skipped << " file" << ((files_skipped == 1) ? "" : "s")
               << " skipped.";
        }
        ss << TransferRate();

        lp.Print(ss.str(), LinePrinter::LineType::INFO);
        lp.KeepInfoLine();
    }
};

class SyncConnection {
  public:
    SyncConnection() : expect_done_(false) {
        max = SYNC_DATA_MAX; // TODO: decide at runtime.

        std::string error;
        fd = adb_connect("sync:", &error);
        if (fd < 0) {
            Error("connect failed: %s", error.c_str());
        }
    }

    ~SyncConnection() {
        if (!IsValid()) return;

        if (SendQuit()) {
            // We sent a quit command, so the server should be doing orderly
            // shutdown soon. But if we encountered an error while we were using
            // the connection, the server might still be sending data (before
            // doing orderly shutdown), in which case we won't wait for all of
            // the data nor the coming orderly shutdown. In the common success
            // case, this will wait for the server to do orderly shutdown.
            ReadOrderlyShutdown(fd);
        }
        adb_close(fd);

        line_printer_.KeepInfoLine();
    }

    bool IsValid() { return fd >= 0; }

    bool ReceivedError(const char* from, const char* to) {
        adb_pollfd pfd = {.fd = fd, .events = POLLIN};
        int rc = adb_poll(&pfd, 1, 0);
        if (rc < 0) {
            Error("failed to poll: %s", strerror(errno));
            return true;
        }
        return rc != 0;
    }

    void NewTransfer() {
        current_ledger_.Reset();
    }

    void RecordBytesTransferred(size_t bytes) {
        current_ledger_.bytes_transferred += bytes;
        global_ledger_.bytes_transferred += bytes;
    }

    void RecordFilesTransferred(size_t files) {
        current_ledger_.files_transferred += files;
        global_ledger_.files_transferred += files;
    }

    void RecordFilesSkipped(size_t files) {
        current_ledger_.files_skipped += files;
        global_ledger_.files_skipped += files;
    }

    void ReportProgress(const std::string& file, uint64_t file_copied_bytes,
                        uint64_t file_total_bytes) {
        current_ledger_.ReportProgress(line_printer_, file, file_copied_bytes, file_total_bytes);
    }

    void ReportTransferRate(const std::string& file, TransferDirection direction) {
        current_ledger_.ReportTransferRate(line_printer_, file, direction);
    }

    void ReportOverallTransferRate(TransferDirection direction) {
        if (current_ledger_ != global_ledger_) {
            global_ledger_.ReportTransferRate(line_printer_, "", direction);
        }
    }

    bool SendRequest(int id, const char* path_and_mode) {
        size_t path_length = strlen(path_and_mode);
        if (path_length > 1024) {
            Error("SendRequest failed: path too long: %zu", path_length);
            errno = ENAMETOOLONG;
            return false;
        }

        // Sending header and payload in a single write makes a noticeable
        // difference to "adb sync" performance.
        std::vector<char> buf(sizeof(SyncRequest) + path_length);
        SyncRequest* req = reinterpret_cast<SyncRequest*>(&buf[0]);
        req->id = id;
        req->path_length = path_length;
        char* data = reinterpret_cast<char*>(req + 1);
        memcpy(data, path_and_mode, path_length);

        return WriteFdExactly(fd, &buf[0], buf.size());
    }

    // Sending header, payload, and footer in a single write makes a huge
    // difference to "adb sync" performance.
    bool SendSmallFile(const char* path_and_mode,
                       const char* lpath, const char* rpath,
                       unsigned mtime,
                       const char* data, size_t data_length) {
        size_t path_length = strlen(path_and_mode);
        if (path_length > 1024) {
            Error("SendSmallFile failed: path too long: %zu", path_length);
            errno = ENAMETOOLONG;
            return false;
        }

        std::vector<char> buf(sizeof(SyncRequest) + path_length +
                              sizeof(SyncRequest) + data_length +
                              sizeof(SyncRequest));
        char* p = &buf[0];

        SyncRequest* req_send = reinterpret_cast<SyncRequest*>(p);
        req_send->id = ID_SEND;
        req_send->path_length = path_length;
        p += sizeof(SyncRequest);
        memcpy(p, path_and_mode, path_length);
        p += path_length;

        SyncRequest* req_data = reinterpret_cast<SyncRequest*>(p);
        req_data->id = ID_DATA;
        req_data->path_length = data_length;
        p += sizeof(SyncRequest);
        memcpy(p, data, data_length);
        p += data_length;

        SyncRequest* req_done = reinterpret_cast<SyncRequest*>(p);
        req_done->id = ID_DONE;
        req_done->path_length = mtime;
        p += sizeof(SyncRequest);

        WriteOrDie(lpath, rpath, &buf[0], (p - &buf[0]));
        expect_done_ = true;

        // RecordFilesTransferred gets called in CopyDone.
        RecordBytesTransferred(data_length);
        ReportProgress(rpath, data_length, data_length);
        return true;
    }

    bool SendLargeFile(const char* path_and_mode,
                       const char* lpath, const char* rpath,
                       unsigned mtime) {
        if (!SendRequest(ID_SEND, path_and_mode)) {
            Error("failed to send ID_SEND message '%s': %s", path_and_mode, strerror(errno));
            return false;
        }

        struct stat st;
        if (stat(lpath, &st) == -1) {
            Error("cannot stat '%s': %s", lpath, strerror(errno));
            return false;
        }

        uint64_t total_size = st.st_size;
        uint64_t bytes_copied = 0;

        int lfd = adb_open(lpath, O_RDONLY);
        if (lfd < 0) {
            Error("opening '%s' locally failed: %s", lpath, strerror(errno));
            return false;
        }

        syncsendbuf sbuf;
        sbuf.id = ID_DATA;
        while (true) {
            int bytes_read = adb_read(lfd, sbuf.data, max);
            if (bytes_read == -1) {
                Error("reading '%s' locally failed: %s", lpath, strerror(errno));
                adb_close(lfd);
                return false;
            } else if (bytes_read == 0) {
                break;
            }

            sbuf.size = bytes_read;
            WriteOrDie(lpath, rpath, &sbuf, sizeof(SyncRequest) + bytes_read);

            RecordBytesTransferred(bytes_read);
            bytes_copied += bytes_read;

            // Check to see if we've received an error from the other side.
            if (ReceivedError(lpath, rpath)) {
                break;
            }

            ReportProgress(rpath, bytes_copied, total_size);
        }

        adb_close(lfd);

        syncmsg msg;
        msg.data.id = ID_DONE;
        msg.data.size = mtime;
        expect_done_ = true;

        // RecordFilesTransferred gets called in CopyDone.
        return WriteOrDie(lpath, rpath, &msg.data, sizeof(msg.data));
    }

    bool CopyDone(const char* from, const char* to) {
        syncmsg msg;
        if (!ReadFdExactly(fd, &msg.status, sizeof(msg.status))) {
            Error("failed to copy '%s' to '%s': couldn't read from device", from, to);
            return false;
        }
        if (msg.status.id == ID_OKAY) {
            if (expect_done_) {
                expect_done_ = false;
                RecordFilesTransferred(1);
                return true;
            } else {
                Error("failed to copy '%s' to '%s': received premature success", from, to);
                return true;
            }
        }
        if (msg.status.id != ID_FAIL) {
            Error("failed to copy '%s' to '%s': unknown reason %d", from, to, msg.status.id);
            return false;
        }
        return ReportCopyFailure(from, to, msg);
    }

    bool ReportCopyFailure(const char* from, const char* to, const syncmsg& msg) {
        std::vector<char> buf(msg.status.msglen + 1);
        if (!ReadFdExactly(fd, &buf[0], msg.status.msglen)) {
            Error("failed to copy '%s' to '%s'; failed to read reason (!): %s",
                  from, to, strerror(errno));
            return false;
        }
        buf[msg.status.msglen] = 0;
        Error("failed to copy '%s' to '%s': %s", from, to, &buf[0]);
        return false;
    }


    void Printf(const char* fmt, ...) __attribute__((__format__(ADB_FORMAT_ARCHETYPE, 2, 3))) {
        std::string s;

        va_list ap;
        va_start(ap, fmt);
        android::base::StringAppendV(&s, fmt, ap);
        va_end(ap);

        line_printer_.Print(s, LinePrinter::INFO);
    }

    void Println(const char* fmt, ...) __attribute__((__format__(ADB_FORMAT_ARCHETYPE, 2, 3))) {
        std::string s;

        va_list ap;
        va_start(ap, fmt);
        android::base::StringAppendV(&s, fmt, ap);
        va_end(ap);

        line_printer_.Print(s, LinePrinter::INFO);
        line_printer_.KeepInfoLine();
    }

    void Error(const char* fmt, ...) __attribute__((__format__(ADB_FORMAT_ARCHETYPE, 2, 3))) {
        std::string s = "adb: error: ";

        va_list ap;
        va_start(ap, fmt);
        android::base::StringAppendV(&s, fmt, ap);
        va_end(ap);

        line_printer_.Print(s, LinePrinter::ERROR);
    }

    void Warning(const char* fmt, ...) __attribute__((__format__(ADB_FORMAT_ARCHETYPE, 2, 3))) {
        std::string s = "adb: warning: ";

        va_list ap;
        va_start(ap, fmt);
        android::base::StringAppendV(&s, fmt, ap);
        va_end(ap);

        line_printer_.Print(s, LinePrinter::WARNING);
    }

    void ComputeExpectedTotalBytes(const std::vector<copyinfo>& file_list) {
        current_ledger_.bytes_expected = 0;
        for (const copyinfo& ci : file_list) {
            // Unfortunately, this doesn't work for symbolic links, because we'll copy the
            // target of the link rather than just creating a link. (But ci.size is the link size.)
            if (!ci.skip) current_ledger_.bytes_expected += ci.size;
        }
        current_ledger_.expect_multiple_files = true;
    }

    void SetExpectedTotalBytes(uint64_t expected_total_bytes) {
        current_ledger_.bytes_expected = expected_total_bytes;
        current_ledger_.expect_multiple_files = false;
    }

    // TODO: add a char[max] buffer here, to replace syncsendbuf...
    int fd;
    size_t max;

  private:
    bool expect_done_;

    TransferLedger global_ledger_;
    TransferLedger current_ledger_;
    LinePrinter line_printer_;

    bool SendQuit() {
        return SendRequest(ID_QUIT, ""); // TODO: add a SendResponse?
    }

    bool WriteOrDie(const char* from, const char* to, const void* data, size_t data_length) {
        if (!WriteFdExactly(fd, data, data_length)) {
            if (errno == ECONNRESET) {
                // Assume adbd told us why it was closing the connection, and
                // try to read failure reason from adbd.
                syncmsg msg;
                if (!ReadFdExactly(fd, &msg.status, sizeof(msg.status))) {
                    Error("failed to copy '%s' to '%s': no response: %s", from, to, strerror(errno));
                } else if (msg.status.id != ID_FAIL) {
                    Error("failed to copy '%s' to '%s': not ID_FAIL: %d", from, to, msg.status.id);
                } else {
                    ReportCopyFailure(from, to, msg);
                }
            } else {
                Error("%zu-byte write failed: %s", data_length, strerror(errno));
            }
            _exit(1);
        }
        return true;
    }
};

typedef void (sync_ls_cb)(unsigned mode, unsigned size, unsigned time, const char* name);

static bool sync_ls(SyncConnection& sc, const char* path,
                    const std::function<sync_ls_cb>& func) {
    if (!sc.SendRequest(ID_LIST, path)) return false;

    while (true) {
        syncmsg msg;
        if (!ReadFdExactly(sc.fd, &msg.dent, sizeof(msg.dent))) return false;

        if (msg.dent.id == ID_DONE) return true;
        if (msg.dent.id != ID_DENT) return false;

        size_t len = msg.dent.namelen;
        if (len > 256) return false; // TODO: resize buffer? continue?

        char buf[257];
        if (!ReadFdExactly(sc.fd, buf, len)) return false;
        buf[len] = 0;

        func(msg.dent.mode, msg.dent.size, msg.dent.time, buf);
    }
}

static bool sync_finish_stat(SyncConnection& sc, unsigned int* timestamp,
                             unsigned int* mode, unsigned int* size) {
    syncmsg msg;
    if (!ReadFdExactly(sc.fd, &msg.stat, sizeof(msg.stat)) || msg.stat.id != ID_STAT) {
        return false;
    }

    if (timestamp) *timestamp = msg.stat.time;
    if (mode) *mode = msg.stat.mode;
    if (size) *size = msg.stat.size;

    return true;
}

static bool sync_stat(SyncConnection& sc, const char* path,
                      unsigned int* timestamp, unsigned int* mode, unsigned int* size) {
    return sc.SendRequest(ID_STAT, path) && sync_finish_stat(sc, timestamp, mode, size);
}

static bool sync_send(SyncConnection& sc, const char* lpath, const char* rpath,
                      unsigned mtime, mode_t mode)
{
    std::string path_and_mode = android::base::StringPrintf("%s,%d", rpath, mode);

    if (S_ISLNK(mode)) {
#if !defined(_WIN32)
        char buf[PATH_MAX];
        ssize_t data_length = readlink(lpath, buf, PATH_MAX - 1);
        if (data_length == -1) {
            sc.Error("readlink '%s' failed: %s", lpath, strerror(errno));
            return false;
        }
        buf[data_length++] = '\0';

        if (!sc.SendSmallFile(path_and_mode.c_str(), lpath, rpath, mtime, buf, data_length)) {
            return false;
        }
        return sc.CopyDone(lpath, rpath);
#endif
    }

    struct stat st;
    if (stat(lpath, &st) == -1) {
        sc.Error("failed to stat local file '%s': %s", lpath, strerror(errno));
        return false;
    }
    if (st.st_size < SYNC_DATA_MAX) {
        std::string data;
        if (!android::base::ReadFileToString(lpath, &data)) {
            sc.Error("failed to read all of '%s': %s", lpath, strerror(errno));
            return false;
        }
        if (!sc.SendSmallFile(path_and_mode.c_str(), lpath, rpath, mtime,
                              data.data(), data.size())) {
            return false;
        }
    } else {
        if (!sc.SendLargeFile(path_and_mode.c_str(), lpath, rpath, mtime)) {
            return false;
        }
    }
    return sc.CopyDone(lpath, rpath);
}

static bool sync_recv(SyncConnection& sc, const char* rpath, const char* lpath,
                      const char* name=nullptr) {
    unsigned size = 0;
    if (!sync_stat(sc, rpath, nullptr, nullptr, &size)) return false;

    if (!sc.SendRequest(ID_RECV, rpath)) return false;

    adb_unlink(lpath);
    int lfd = adb_creat(lpath, 0644);
    if (lfd < 0) {
        sc.Error("cannot create '%s': %s", lpath, strerror(errno));
        return false;
    }

    uint64_t bytes_copied = 0;
    while (true) {
        syncmsg msg;
        if (!ReadFdExactly(sc.fd, &msg.data, sizeof(msg.data))) {
            adb_close(lfd);
            adb_unlink(lpath);
            return false;
        }

        if (msg.data.id == ID_DONE) break;

        if (msg.data.id != ID_DATA) {
            adb_close(lfd);
            adb_unlink(lpath);
            sc.ReportCopyFailure(rpath, lpath, msg);
            return false;
        }

        if (msg.data.size > sc.max) {
            sc.Error("msg.data.size too large: %u (max %zu)", msg.data.size, sc.max);
            adb_close(lfd);
            adb_unlink(lpath);
            return false;
        }

        char buffer[SYNC_DATA_MAX];
        if (!ReadFdExactly(sc.fd, buffer, msg.data.size)) {
            adb_close(lfd);
            adb_unlink(lpath);
            return false;
        }

        if (!WriteFdExactly(lfd, buffer, msg.data.size)) {
            sc.Error("cannot write '%s': %s", lpath, strerror(errno));
            adb_close(lfd);
            adb_unlink(lpath);
            return false;
        }

        bytes_copied += msg.data.size;
<<<<<<< HEAD

        sc.ReportProgress(name != nullptr ? name : rpath, bytes_copied, size);
=======
        sc.RecordBytesTransferred(msg.data.size);
        sc.ReportProgress(rpath, bytes_copied, size);
>>>>>>> e012de57
    }

    sc.RecordFilesTransferred(1);
    adb_close(lfd);
    return true;
}

bool do_sync_ls(const char* path) {
    SyncConnection sc;
    if (!sc.IsValid()) return false;

    return sync_ls(sc, path, [](unsigned mode, unsigned size, unsigned time,
                                const char* name) {
        printf("%08x %08x %08x %s\n", mode, size, time, name);
    });
}

static bool IsDotOrDotDot(const char* name) {
    return name[0] == '.' && (name[1] == '\0' || (name[1] == '.' && name[2] == '\0'));
}

static bool local_build_list(SyncConnection& sc, std::vector<copyinfo>* file_list,
                             const std::string& lpath,
                             const std::string& rpath) {
    std::vector<copyinfo> dirlist;
    std::unique_ptr<DIR, int (*)(DIR*)> dir(opendir(lpath.c_str()), closedir);
    if (!dir) {
        sc.Error("cannot open '%s': %s", lpath.c_str(), strerror(errno));
        return false;
    }

    bool empty_dir = true;
    dirent* de;
    while ((de = readdir(dir.get()))) {
        if (IsDotOrDotDot(de->d_name)) {
            continue;
        }

        empty_dir = false;
        std::string stat_path = lpath + de->d_name;

        struct stat st;
        if (lstat(stat_path.c_str(), &st) == -1) {
            sc.Error("cannot lstat '%s': %s", stat_path.c_str(),
                     strerror(errno));
            continue;
        }

        copyinfo ci(lpath, rpath, de->d_name, st.st_mode);
        if (S_ISDIR(st.st_mode)) {
            dirlist.push_back(ci);
        } else {
            if (!should_push_file(st.st_mode)) {
                sc.Warning("skipping special file '%s' (mode = 0o%o)", lpath.c_str(), st.st_mode);
                ci.skip = true;
            }
            ci.time = st.st_mtime;
            ci.size = st.st_size;
            file_list->push_back(ci);
        }
    }

    // Close this directory and recurse.
    dir.reset();

    // Add the current directory to the list if it was empty, to ensure that
    // it gets created.
    if (empty_dir) {
        // TODO(b/25566053): Make pushing empty directories work.
        // TODO(b/25457350): We don't preserve permissions on directories.
        sc.Warning("skipping empty directory '%s'", lpath.c_str());
        copyinfo ci(adb_dirname(lpath), adb_dirname(rpath), adb_basename(lpath), S_IFDIR);
        ci.skip = true;
        file_list->push_back(ci);
        return true;
    }

    for (const copyinfo& ci : dirlist) {
        local_build_list(sc, file_list, ci.lpath, ci.rpath);
    }

    return true;
}

static bool copy_local_dir_remote(SyncConnection& sc, std::string lpath,
                                  std::string rpath, bool check_timestamps,
                                  bool list_only) {
    sc.NewTransfer();

    // Make sure that both directory paths end in a slash.
    // Both paths are known to be nonempty, so we don't need to check.
    ensure_trailing_separators(lpath, rpath);

    // Recursively build the list of files to copy.
    std::vector<copyinfo> file_list;
    int skipped = 0;
    if (!local_build_list(sc, &file_list, lpath, rpath)) {
        return false;
    }

    if (check_timestamps) {
        for (const copyinfo& ci : file_list) {
            if (!sc.SendRequest(ID_STAT, ci.rpath.c_str())) {
                return false;
            }
        }
        for (copyinfo& ci : file_list) {
            unsigned int timestamp, mode, size;
            if (!sync_finish_stat(sc, &timestamp, &mode, &size)) {
                return false;
            }
            if (size == ci.size) {
                // For links, we cannot update the atime/mtime.
                if ((S_ISREG(ci.mode & mode) && timestamp == ci.time) ||
                        (S_ISLNK(ci.mode & mode) && timestamp >= ci.time)) {
                    ci.skip = true;
                }
            }
        }
    }

    sc.ComputeExpectedTotalBytes(file_list);

    for (const copyinfo& ci : file_list) {
        if (!ci.skip) {
            if (list_only) {
                sc.Println("would push: %s -> %s", ci.lpath.c_str(), ci.rpath.c_str());
            } else {
                if (!sync_send(sc, ci.lpath.c_str(), ci.rpath.c_str(), ci.time, ci.mode)) {
                    return false;
                }
            }
        } else {
            skipped++;
        }
    }

    sc.RecordFilesSkipped(skipped);
    sc.ReportTransferRate(lpath, TransferDirection::push);
    return true;
}

bool do_sync_push(const std::vector<const char*>& srcs, const char* dst) {
    SyncConnection sc;
    if (!sc.IsValid()) return false;

    bool success = true;
    unsigned dst_mode;
    if (!sync_stat(sc, dst, nullptr, &dst_mode, nullptr)) return false;
    bool dst_exists = (dst_mode != 0);
    bool dst_isdir = S_ISDIR(dst_mode);

    if (!dst_isdir) {
        if (srcs.size() > 1) {
            sc.Error("target '%s' is not a directory", dst);
            return false;
        } else {
            size_t dst_len = strlen(dst);

            // A path that ends with a slash doesn't have to be a directory if
            // it doesn't exist yet.
            if (dst[dst_len - 1] == '/' && dst_exists) {
                sc.Error("failed to access '%s': Not a directory", dst);
                return false;
            }
        }
    }

    for (const char* src_path : srcs) {
        const char* dst_path = dst;
        struct stat st;
        if (stat(src_path, &st) == -1) {
            sc.Error("cannot stat '%s': %s", src_path, strerror(errno));
            success = false;
            continue;
        }

        if (S_ISDIR(st.st_mode)) {
            std::string dst_dir = dst;

            // If the destination path existed originally, the source directory
            // should be copied as a child of the destination.
            if (dst_exists) {
                if (!dst_isdir) {
                    sc.Error("target '%s' is not a directory", dst);
                    return false;
                }
                // dst is a POSIX path, so we don't want to use the sysdeps
                // helpers here.
                if (dst_dir.back() != '/') {
                    dst_dir.push_back('/');
                }
                dst_dir.append(adb_basename(src_path));
            }

            success &= copy_local_dir_remote(sc, src_path, dst_dir.c_str(),
                                             false, false);
            continue;
        } else if (!should_push_file(st.st_mode)) {
            sc.Warning("skipping special file '%s' (mode = 0o%o)", src_path, st.st_mode);
            continue;
        }

        std::string path_holder;
        if (dst_isdir) {
            // If we're copying a local file to a remote directory,
            // we really want to copy to remote_dir + "/" + local_filename.
            path_holder = dst_path;
            if (path_holder.back() != '/') {
                path_holder.push_back('/');
            }
            path_holder += adb_basename(src_path);
            dst_path = path_holder.c_str();
        }

        sc.NewTransfer();
        sc.SetExpectedTotalBytes(st.st_size);
        success &= sync_send(sc, src_path, dst_path, st.st_mtime, st.st_mode);
        sc.ReportTransferRate(src_path, TransferDirection::push);
    }

    sc.ReportOverallTransferRate(TransferDirection::push);
    return success;
}

static bool remote_symlink_isdir(SyncConnection& sc, const std::string& rpath) {
    unsigned mode;
    std::string dir_path = rpath;
    dir_path.push_back('/');
    if (!sync_stat(sc, dir_path.c_str(), nullptr, &mode, nullptr)) {
        sc.Error("failed to stat remote symlink '%s'", dir_path.c_str());
        return false;
    }
    return S_ISDIR(mode);
}

static bool remote_build_list(SyncConnection& sc, std::vector<copyinfo>* file_list,
                              const std::string& rpath, const std::string& lpath) {
    std::vector<copyinfo> dirlist;
    std::vector<copyinfo> linklist;

    // Add an entry for the current directory to ensure it gets created before pulling its contents.
    copyinfo ci(adb_dirname(lpath), adb_dirname(rpath), adb_basename(lpath), S_IFDIR);
    file_list->push_back(ci);

    // Put the files/dirs in rpath on the lists.
    auto callback = [&](unsigned mode, unsigned size, unsigned time, const char* name) {
        if (IsDotOrDotDot(name)) {
            return;
        }

        copyinfo ci(lpath, rpath, name, mode);
        if (S_ISDIR(mode)) {
            dirlist.push_back(ci);
        } else if (S_ISLNK(mode)) {
            linklist.push_back(ci);
        } else {
            if (!should_pull_file(ci.mode)) {
                sc.Warning("skipping special file '%s' (mode = 0o%o)", ci.rpath.c_str(), ci.mode);
                ci.skip = true;
            }
            ci.time = time;
            ci.size = size;
            file_list->push_back(ci);
        }
    };

    if (!sync_ls(sc, rpath.c_str(), callback)) {
        return false;
    }

    // Check each symlink we found to see whether it's a file or directory.
    for (copyinfo& link_ci : linklist) {
        if (remote_symlink_isdir(sc, link_ci.rpath)) {
            dirlist.emplace_back(std::move(link_ci));
        } else {
            file_list->emplace_back(std::move(link_ci));
        }
    }

    // Recurse into each directory we found.
    while (!dirlist.empty()) {
        copyinfo current = dirlist.back();
        dirlist.pop_back();
        if (!remote_build_list(sc, file_list, current.rpath, current.lpath)) {
            return false;
        }
    }

    return true;
}

static int set_time_and_mode(const std::string& lpath, time_t time,
                             unsigned int mode) {
    struct utimbuf times = { time, time };
    int r1 = utime(lpath.c_str(), &times);

    /* use umask for permissions */
    mode_t mask = umask(0000);
    umask(mask);
    int r2 = chmod(lpath.c_str(), mode & ~mask);

    return r1 ? r1 : r2;
}

static bool copy_remote_dir_local(SyncConnection& sc, std::string rpath,
                                  std::string lpath, bool copy_attrs) {
    sc.NewTransfer();

    // Make sure that both directory paths end in a slash.
    // Both paths are known to be nonempty, so we don't need to check.
    ensure_trailing_separators(lpath, rpath);

    // Recursively build the list of files to copy.
    sc.Printf("pull: building file list...");
    std::vector<copyinfo> file_list;
    if (!remote_build_list(sc, &file_list, rpath.c_str(), lpath.c_str())) {
        return false;
    }

    sc.ComputeExpectedTotalBytes(file_list);

    int skipped = 0;
    for (const copyinfo &ci : file_list) {
        if (!ci.skip) {
            if (S_ISDIR(ci.mode)) {
                // Entry is for an empty directory, create it and continue.
                // TODO(b/25457350): We don't preserve permissions on directories.
                if (!mkdirs(ci.lpath))  {
                    sc.Error("failed to create directory '%s': %s",
                             ci.lpath.c_str(), strerror(errno));
                    return false;
                }
                continue;
            }

            if (!sync_recv(sc, ci.rpath.c_str(), ci.lpath.c_str())) {
                return false;
            }

            if (copy_attrs && set_time_and_mode(ci.lpath, ci.time, ci.mode)) {
                return false;
            }
        } else {
            skipped++;
        }
    }

    sc.RecordFilesSkipped(skipped);
    sc.ReportTransferRate(rpath, TransferDirection::pull);
    return true;
}

bool do_sync_pull(const std::vector<const char*>& srcs, const char* dst,
                  bool copy_attrs, const char* name) {
    SyncConnection sc;
    if (!sc.IsValid()) return false;

    bool success = true;
    struct stat st;
    bool dst_exists = true;

    if (stat(dst, &st) == -1) {
        dst_exists = false;

        // If we're only pulling one path, the destination path might point to
        // a path that doesn't exist yet.
        if (srcs.size() == 1 && errno == ENOENT) {
            // However, its parent must exist.
            struct stat parent_st;
            if (stat(adb_dirname(dst).c_str(), &parent_st) == -1) {
                sc.Error("cannot create file/directory '%s': %s", dst, strerror(errno));
                return false;
            }
        } else {
            sc.Error("failed to access '%s': %s", dst, strerror(errno));
            return false;
        }
    }

    bool dst_isdir = dst_exists && S_ISDIR(st.st_mode);
    if (!dst_isdir) {
        if (srcs.size() > 1) {
            sc.Error("target '%s' is not a directory", dst);
            return false;
        } else {
            size_t dst_len = strlen(dst);

            // A path that ends with a slash doesn't have to be a directory if
            // it doesn't exist yet.
            if (adb_is_separator(dst[dst_len - 1]) && dst_exists) {
                sc.Error("failed to access '%s': Not a directory", dst);
                return false;
            }
        }
    }

    for (const char* src_path : srcs) {
        const char* dst_path = dst;
        unsigned src_mode, src_time, src_size;
        if (!sync_stat(sc, src_path, &src_time, &src_mode, &src_size)) {
            sc.Error("failed to stat remote object '%s'", src_path);
            return false;
        }
        if (src_mode == 0) {
            sc.Error("remote object '%s' does not exist", src_path);
            success = false;
            continue;
        }

        bool src_isdir = S_ISDIR(src_mode);
        if (S_ISLNK(src_mode)) {
            src_isdir = remote_symlink_isdir(sc, src_path);
        }

        if (src_isdir) {
            std::string dst_dir = dst;

            // If the destination path existed originally, the source directory
            // should be copied as a child of the destination.
            if (dst_exists) {
                if (!dst_isdir) {
                    sc.Error("target '%s' is not a directory", dst);
                    return false;
                }
                if (!adb_is_separator(dst_dir.back())) {
                    dst_dir.push_back(OS_PATH_SEPARATOR);
                }
                dst_dir.append(adb_basename(src_path));
            }

            success &= copy_remote_dir_local(sc, src_path, dst_dir.c_str(), copy_attrs);
            continue;
        } else if (!should_pull_file(src_mode)) {
            sc.Warning("skipping special file '%s' (mode = 0o%o)", src_path, src_mode);
            continue;
        }

        std::string path_holder;
        if (dst_isdir) {
            // If we're copying a remote file to a local directory, we
            // really want to copy to local_dir + OS_PATH_SEPARATOR +
            // basename(remote).
            path_holder = android::base::StringPrintf("%s%c%s", dst_path, OS_PATH_SEPARATOR,
                                                      adb_basename(src_path).c_str());
            dst_path = path_holder.c_str();
        }

        sc.NewTransfer();
        sc.SetExpectedTotalBytes(src_size);
        if (!sync_recv(sc, src_path, dst_path, name)) {
            success = false;
            continue;
        }

        if (copy_attrs && set_time_and_mode(dst_path, src_time, src_mode) != 0) {
            success = false;
            continue;
        }
        sc.ReportTransferRate(src_path, TransferDirection::pull);
    }

    sc.ReportOverallTransferRate(TransferDirection::pull);
    return success;
}

bool do_sync_sync(const std::string& lpath, const std::string& rpath, bool list_only) {
    SyncConnection sc;
    if (!sc.IsValid()) return false;

    bool success = copy_local_dir_remote(sc, lpath, rpath, true, list_only);
    if (!list_only) {
        sc.ReportOverallTransferRate(TransferDirection::push);
    }
    return success;
}<|MERGE_RESOLUTION|>--- conflicted
+++ resolved
@@ -676,13 +676,10 @@
         }
 
         bytes_copied += msg.data.size;
-<<<<<<< HEAD
 
         sc.ReportProgress(name != nullptr ? name : rpath, bytes_copied, size);
-=======
         sc.RecordBytesTransferred(msg.data.size);
         sc.ReportProgress(rpath, bytes_copied, size);
->>>>>>> e012de57
     }
 
     sc.RecordFilesTransferred(1);
