--- conflicted
+++ resolved
@@ -1,306 +1,275 @@
-#include "private.h"
-#include <stdio.h>
-#include <string.h>
-#include <stdlib.h>
-
-#include <utils/Compat.h>
-
-enum {
-    // finding the directory
-    CD_SIGNATURE = 0x06054b50,
-    EOCD_LEN     = 22,        // EndOfCentralDir len, excl. comment
-    MAX_COMMENT_LEN = 65535,
-    MAX_EOCD_SEARCH = MAX_COMMENT_LEN + EOCD_LEN,
-
-    // central directory entries
-    ENTRY_SIGNATURE = 0x02014b50,
-    ENTRY_LEN = 46,          // CentralDirEnt len, excl. var fields
-
-    // local file header
-    LFH_SIZE = 30,
-};
-
-unsigned int
-read_le_int(const unsigned char* buf)
-{
-    return buf[0] | (buf[1] << 8) | (buf[2] << 16) | (buf[3] << 24);
-}
-
-unsigned int
-read_le_short(const unsigned char* buf)
-{
-    return buf[0] | (buf[1] << 8);
-}
-
-static int
-read_central_dir_values(Zipfile* file, const unsigned char* buf, int len)
-{
-    if (len < EOCD_LEN) {
-        // looks like ZIP file got truncated
-        fprintf(stderr, " Zip EOCD: expected >= %d bytes, found %d\n",
-                EOCD_LEN, len);
-        return -1;
-    }
-
-    file->disknum = read_le_short(&buf[0x04]);
-    file->diskWithCentralDir = read_le_short(&buf[0x06]);
-    file->entryCount = read_le_short(&buf[0x08]);
-    file->totalEntryCount = read_le_short(&buf[0x0a]);
-    file->centralDirSize = read_le_int(&buf[0x0c]);
-    file->centralDirOffest = read_le_int(&buf[0x10]);
-    file->commentLen = read_le_short(&buf[0x14]);
-
-    if (file->commentLen > 0) {
-        if (EOCD_LEN + file->commentLen > len) {
-            fprintf(stderr, "EOCD(%d) + comment(%d) exceeds len (%d)\n",
-                    EOCD_LEN, file->commentLen, len);
-            return -1;
-        }
-        file->comment = buf + EOCD_LEN;
-    }
-
-    return 0;
-}
-
-static const int kCompressionStored = 0x0;
-static const int kCompressionDeflate = 0x8;
-
-static int
-read_central_directory_entry(Zipfile* file, Zipentry* entry,
-                const unsigned char** buf, ssize_t* len)
-{
-    const unsigned char* p;
-    size_t remaining;
-    const unsigned char* bufLimit;
-
-<<<<<<< HEAD
-=======
-    unsigned short  versionMadeBy;
-    unsigned short  versionToExtract;
-    unsigned short  gpBitFlag;
-    unsigned short  lastModFileTime;
-    unsigned short  lastModFileDate;
-    unsigned long   crc32;
->>>>>>> a47780b9
-    unsigned short  extraFieldLength;
-    unsigned short  fileCommentLength;
-    unsigned long   localHeaderRelOffset;
-    unsigned int dataOffset;
-<<<<<<< HEAD
-=======
-    unsigned short lfhExtraFieldSize;
->>>>>>> a47780b9
-
-    p = *buf;
-    remaining = *len;
-    bufLimit = file->buf + file->bufsize;
-
-    if (*len < ENTRY_LEN) {
-        fprintf(stderr, "cde entry not large enough\n");
-        return -1;
-    }
-
-    if (read_le_int(&p[0x00]) != ENTRY_SIGNATURE) {
-        fprintf(stderr, "Whoops: didn't find expected signature\n");
-        return -1;
-    }
-
-    entry->compressionMethod = read_le_short(&p[0x0a]);
-    entry->compressedSize = read_le_int(&p[0x14]);
-    entry->uncompressedSize = read_le_int(&p[0x18]);
-    entry->fileNameLength = read_le_short(&p[0x1c]);
-    extraFieldLength = read_le_short(&p[0x1e]);
-    fileCommentLength = read_le_short(&p[0x20]);
-    localHeaderRelOffset = read_le_int(&p[0x2a]);
-
-    p += ENTRY_LEN;
-    remaining -= ENTRY_LEN;
-
-    // filename
-    if (entry->fileNameLength != 0) {
-        if (entry->fileNameLength > remaining) {
-            fprintf(stderr, "cde entry not large enough for file name.\n");
-            return 1;
-        }
-
-        entry->fileName = p;
-    } else {
-        fprintf(stderr, "cde entry does not contain a file name.\n");
-        return 1;
-    }
-    p += entry->fileNameLength;
-    remaining -= entry->fileNameLength;
-
-<<<<<<< HEAD
-    // extra field
-=======
-    // extra field, if any
-    if (extraFieldLength != 0) {
-        if (extraFieldLength > remaining) {
-            fprintf(stderr, "cde entry not large enough for extra field.\n");
-            return 1;
-        }
-
-        extraField = p;
-    } else {
-        extraField = NULL;
-    }
->>>>>>> a47780b9
-    p += extraFieldLength;
-    remaining -= extraFieldLength;
-
-    // comment, if any
-<<<<<<< HEAD
-=======
-    if (fileCommentLength != 0) {
-        if (fileCommentLength > remaining) {
-            fprintf(stderr, "cde entry not large enough for file comment.\n");
-            return 1;
-        }
-
-        fileComment = p;
-    } else {
-        fileComment = NULL;
-    }
->>>>>>> a47780b9
-    p += fileCommentLength;
-    remaining -= fileCommentLength;
-
-    *buf = p;
-    *len = remaining;
-
-    // the size of the extraField in the central dir is how much data there is,
-    // but the one in the local file header also contains some padding.
-    p = file->buf + localHeaderRelOffset;
-    if (p >= bufLimit) {
-      fprintf(stderr, "Invalid local header offset for entry.\n");
-      return 1;
-    }
-
-    extraFieldLength = read_le_short(&p[0x1c]);
-
-    dataOffset = localHeaderRelOffset + LFH_SIZE
-        + entry->fileNameLength + extraFieldLength;
-    entry->data = file->buf + dataOffset;
-
-    // Sanity check: make sure that the start of the entry data is within
-    // our allocated buffer.
-    if ((entry->data < file->buf) || (entry->data >= bufLimit)) {
-      fprintf(stderr, "Invalid data offset for entry.\n");
-      return 1;
-    }
-
-    // Sanity check: make sure that the end of the entry data is within
-    // our allocated buffer. We need to look at the uncompressedSize for
-    // stored entries and the compressed size for deflated entries.
-    if ((entry->compressionMethod == kCompressionStored) &&
-        (entry->uncompressedSize > (unsigned int) (bufLimit - entry->data))) {
-      fprintf(stderr, "Invalid uncompressed size for stored entry.\n");
-      return 1;
-    }
-    if ((entry->compressionMethod == kCompressionDeflate) &&
-        (entry->compressedSize > (unsigned int) (bufLimit - entry->data))) {
-      fprintf(stderr, "Invalid uncompressed size for deflated entry.\n");
-      return 1;
-    }
-#if 0
-    printf("file->buf=%p entry->data=%p dataOffset=%x localHeaderRelOffset=%d "
-           "entry->fileNameLength=%d extraFieldLength=%d\n",
-           file->buf, entry->data, dataOffset, localHeaderRelOffset,
-           entry->fileNameLength, extraFieldLength);
-#endif
-    return 0;
-}
-
-/*
- * Find the central directory and read the contents.
- *
- * The fun thing about ZIP archives is that they may or may not be
- * readable from start to end.  In some cases, notably for archives
- * that were written to stdout, the only length information is in the
- * central directory at the end of the file.
- *
- * Of course, the central directory can be followed by a variable-length
- * comment field, so we have to scan through it backwards.  The comment
- * is at most 64K, plus we have 18 bytes for the end-of-central-dir stuff
- * itself, plus apparently sometimes people throw random junk on the end
- * just for the fun of it.
- *
- * This is all a little wobbly.  If the wrong value ends up in the EOCD
- * area, we're hosed.  This appears to be the way that everbody handles
- * it though, so we're in pretty good company if this fails.
- */
-int
-read_central_dir(Zipfile *file)
-{
-    int err;
-
-    const unsigned char* buf = file->buf;
-    ZD_TYPE bufsize = file->bufsize;
-    const unsigned char* eocd;
-    const unsigned char* p;
-    const unsigned char* start;
-    ssize_t len;
-    int i;
-
-    // too small to be a ZIP archive?
-    if (bufsize < EOCD_LEN) {
-        fprintf(stderr, "Length is " ZD " -- too small\n", bufsize);
-        goto bail;
-    }
-
-    // find the end-of-central-dir magic
-    if (bufsize > MAX_EOCD_SEARCH) {
-        start = buf + bufsize - MAX_EOCD_SEARCH;
-    } else {
-        start = buf;
-    }
-    p = buf + bufsize - 4;
-    while (p >= start) {
-        if (*p == 0x50 && read_le_int(p) == CD_SIGNATURE) {
-            eocd = p;
-            break;
-        }
-        p--;
-    }
-    if (p < start) {
-        fprintf(stderr, "EOCD not found, not Zip\n");
-        goto bail;
-    }
-
-    // extract eocd values
-    err = read_central_dir_values(file, eocd, (buf+bufsize)-eocd);
-    if (err != 0) {
-        goto bail;
-    }
-
-    if (file->disknum != 0
-          || file->diskWithCentralDir != 0
-          || file->entryCount != file->totalEntryCount) {
-        fprintf(stderr, "Archive spanning not supported\n");
-        goto bail;
-    }
-
-    // Loop through and read the central dir entries.
-    p = buf + file->centralDirOffest;
-    len = (buf+bufsize)-p;
-    for (i=0; i < file->totalEntryCount; i++) {
-        Zipentry* entry = malloc(sizeof(Zipentry));
-        memset(entry, 0, sizeof(Zipentry));
-
-        err = read_central_directory_entry(file, entry, &p, &len);
-        if (err != 0) {
-            fprintf(stderr, "read_central_directory_entry failed\n");
-            free(entry);
-            goto bail;
-        }
-
-        // add it to our list
-        entry->next = file->entries;
-        file->entries = entry;
-    }
-
-    return 0;
-bail:
-    return -1;
-}
+#include "private.h"
+#include <stdio.h>
+#include <string.h>
+#include <stdlib.h>
+
+#include <utils/Compat.h>
+
+enum {
+    // finding the directory
+    CD_SIGNATURE = 0x06054b50,
+    EOCD_LEN     = 22,        // EndOfCentralDir len, excl. comment
+    MAX_COMMENT_LEN = 65535,
+    MAX_EOCD_SEARCH = MAX_COMMENT_LEN + EOCD_LEN,
+
+    // central directory entries
+    ENTRY_SIGNATURE = 0x02014b50,
+    ENTRY_LEN = 46,          // CentralDirEnt len, excl. var fields
+
+    // local file header
+    LFH_SIZE = 30,
+};
+
+unsigned int
+read_le_int(const unsigned char* buf)
+{
+    return buf[0] | (buf[1] << 8) | (buf[2] << 16) | (buf[3] << 24);
+}
+
+unsigned int
+read_le_short(const unsigned char* buf)
+{
+    return buf[0] | (buf[1] << 8);
+}
+
+static int
+read_central_dir_values(Zipfile* file, const unsigned char* buf, int len)
+{
+    if (len < EOCD_LEN) {
+        // looks like ZIP file got truncated
+        fprintf(stderr, " Zip EOCD: expected >= %d bytes, found %d\n",
+                EOCD_LEN, len);
+        return -1;
+    }
+
+    file->disknum = read_le_short(&buf[0x04]);
+    file->diskWithCentralDir = read_le_short(&buf[0x06]);
+    file->entryCount = read_le_short(&buf[0x08]);
+    file->totalEntryCount = read_le_short(&buf[0x0a]);
+    file->centralDirSize = read_le_int(&buf[0x0c]);
+    file->centralDirOffest = read_le_int(&buf[0x10]);
+    file->commentLen = read_le_short(&buf[0x14]);
+
+    if (file->commentLen > 0) {
+        if (EOCD_LEN + file->commentLen > len) {
+            fprintf(stderr, "EOCD(%d) + comment(%d) exceeds len (%d)\n",
+                    EOCD_LEN, file->commentLen, len);
+            return -1;
+        }
+        file->comment = buf + EOCD_LEN;
+    }
+
+    return 0;
+}
+
+static const int kCompressionStored = 0x0;
+static const int kCompressionDeflate = 0x8;
+
+static int
+read_central_directory_entry(Zipfile* file, Zipentry* entry,
+                const unsigned char** buf, ssize_t* len)
+{
+    const unsigned char* p;
+    size_t remaining;
+    const unsigned char* bufLimit;
+
+    unsigned short  extraFieldLength;
+    unsigned short  fileCommentLength;
+    unsigned long   localHeaderRelOffset;
+    unsigned int dataOffset;
+
+    p = *buf;
+    remaining = *len;
+    bufLimit = file->buf + file->bufsize;
+
+    if (*len < ENTRY_LEN) {
+        fprintf(stderr, "cde entry not large enough\n");
+        return -1;
+    }
+
+    if (read_le_int(&p[0x00]) != ENTRY_SIGNATURE) {
+        fprintf(stderr, "Whoops: didn't find expected signature\n");
+        return -1;
+    }
+
+    entry->compressionMethod = read_le_short(&p[0x0a]);
+    entry->compressedSize = read_le_int(&p[0x14]);
+    entry->uncompressedSize = read_le_int(&p[0x18]);
+    entry->fileNameLength = read_le_short(&p[0x1c]);
+    extraFieldLength = read_le_short(&p[0x1e]);
+    fileCommentLength = read_le_short(&p[0x20]);
+    localHeaderRelOffset = read_le_int(&p[0x2a]);
+
+    p += ENTRY_LEN;
+    remaining -= ENTRY_LEN;
+
+    // filename
+    if (entry->fileNameLength != 0) {
+        if (entry->fileNameLength > remaining) {
+            fprintf(stderr, "cde entry not large enough for file name.\n");
+            return 1;
+        }
+
+        entry->fileName = p;
+    } else {
+        fprintf(stderr, "cde entry does not contain a file name.\n");
+        return 1;
+    }
+    p += entry->fileNameLength;
+    remaining -= entry->fileNameLength;
+
+    // extra field
+    if (extraFieldLength > remaining) {
+        fprintf(stderr, "cde entry not large enough for extra field.\n");
+        return 1;
+    }
+    p += extraFieldLength;
+    remaining -= extraFieldLength;
+
+    // comment, if any
+    if (fileCommentLength > remaining) {
+        fprintf(stderr, "cde entry not large enough for file comment.\n");
+        return 1;
+    }
+
+    p += fileCommentLength;
+    remaining -= fileCommentLength;
+
+    *buf = p;
+    *len = remaining;
+
+    // the size of the extraField in the central dir is how much data there is,
+    // but the one in the local file header also contains some padding.
+    p = file->buf + localHeaderRelOffset;
+    if (p >= bufLimit) {
+      fprintf(stderr, "Invalid local header offset for entry.\n");
+      return 1;
+    }
+
+    extraFieldLength = read_le_short(&p[0x1c]);
+
+    dataOffset = localHeaderRelOffset + LFH_SIZE
+        + entry->fileNameLength + extraFieldLength;
+    entry->data = file->buf + dataOffset;
+
+    // Sanity check: make sure that the start of the entry data is within
+    // our allocated buffer.
+    if ((entry->data < file->buf) || (entry->data >= bufLimit)) {
+      fprintf(stderr, "Invalid data offset for entry.\n");
+      return 1;
+    }
+
+    // Sanity check: make sure that the end of the entry data is within
+    // our allocated buffer. We need to look at the uncompressedSize for
+    // stored entries and the compressed size for deflated entries.
+    if ((entry->compressionMethod == kCompressionStored) &&
+        (entry->uncompressedSize > (unsigned int) (bufLimit - entry->data))) {
+      fprintf(stderr, "Invalid uncompressed size for stored entry.\n");
+      return 1;
+    }
+    if ((entry->compressionMethod == kCompressionDeflate) &&
+        (entry->compressedSize > (unsigned int) (bufLimit - entry->data))) {
+      fprintf(stderr, "Invalid uncompressed size for deflated entry.\n");
+      return 1;
+    }
+#if 0
+    printf("file->buf=%p entry->data=%p dataOffset=%x localHeaderRelOffset=%d "
+           "entry->fileNameLength=%d extraFieldLength=%d\n",
+           file->buf, entry->data, dataOffset, localHeaderRelOffset,
+           entry->fileNameLength, extraFieldLength);
+#endif
+    return 0;
+}
+
+/*
+ * Find the central directory and read the contents.
+ *
+ * The fun thing about ZIP archives is that they may or may not be
+ * readable from start to end.  In some cases, notably for archives
+ * that were written to stdout, the only length information is in the
+ * central directory at the end of the file.
+ *
+ * Of course, the central directory can be followed by a variable-length
+ * comment field, so we have to scan through it backwards.  The comment
+ * is at most 64K, plus we have 18 bytes for the end-of-central-dir stuff
+ * itself, plus apparently sometimes people throw random junk on the end
+ * just for the fun of it.
+ *
+ * This is all a little wobbly.  If the wrong value ends up in the EOCD
+ * area, we're hosed.  This appears to be the way that everbody handles
+ * it though, so we're in pretty good company if this fails.
+ */
+int
+read_central_dir(Zipfile *file)
+{
+    int err;
+
+    const unsigned char* buf = file->buf;
+    ZD_TYPE bufsize = file->bufsize;
+    const unsigned char* eocd;
+    const unsigned char* p;
+    const unsigned char* start;
+    ssize_t len;
+    int i;
+
+    // too small to be a ZIP archive?
+    if (bufsize < EOCD_LEN) {
+        fprintf(stderr, "Length is " ZD " -- too small\n", bufsize);
+        goto bail;
+    }
+
+    // find the end-of-central-dir magic
+    if (bufsize > MAX_EOCD_SEARCH) {
+        start = buf + bufsize - MAX_EOCD_SEARCH;
+    } else {
+        start = buf;
+    }
+    p = buf + bufsize - 4;
+    while (p >= start) {
+        if (*p == 0x50 && read_le_int(p) == CD_SIGNATURE) {
+            eocd = p;
+            break;
+        }
+        p--;
+    }
+    if (p < start) {
+        fprintf(stderr, "EOCD not found, not Zip\n");
+        goto bail;
+    }
+
+    // extract eocd values
+    err = read_central_dir_values(file, eocd, (buf+bufsize)-eocd);
+    if (err != 0) {
+        goto bail;
+    }
+
+    if (file->disknum != 0
+          || file->diskWithCentralDir != 0
+          || file->entryCount != file->totalEntryCount) {
+        fprintf(stderr, "Archive spanning not supported\n");
+        goto bail;
+    }
+
+    // Loop through and read the central dir entries.
+    p = buf + file->centralDirOffest;
+    len = (buf+bufsize)-p;
+    for (i=0; i < file->totalEntryCount; i++) {
+        Zipentry* entry = malloc(sizeof(Zipentry));
+        memset(entry, 0, sizeof(Zipentry));
+
+        err = read_central_directory_entry(file, entry, &p, &len);
+        if (err != 0) {
+            fprintf(stderr, "read_central_directory_entry failed\n");
+            free(entry);
+            goto bail;
+        }
+
+        // add it to our list
+        entry->next = file->entries;
+        file->entries = entry;
+    }
+
+    return 0;
+bail:
+    return -1;
+}